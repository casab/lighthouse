# Lighthouse REST API: `/validator`

The `/validator` endpoints provide the minimum functionality required for a validator
client to connect to the beacon node and produce blocks and attestations.

## Endpoints

HTTP Path | HTTP Method | Description |
| --- | -- |
<<<<<<< HEAD
[`/validator/duties`](#validatorduties) | GET | Provides block and attestation production information for validators.
[`/validator/duties/all`](#validatordutiesall) | GET |Provides block and attestation production information for all validators.
[`/validator/duties/active`](#validatordutiesactive) | GET | Provides block and attestation production information for all active validators.
[`/validator/block`](#validatorblockget) | GET | Retrieves the current beacon
block for the validator to publish.
[`/validator/block`](#validatorblockpost) | POST | Publishes a signed block to the
network.
[`/validator/attestation`](#validatorattestation) | GET | Retrieves the current best attestation for a validator to publish.
[`/validator/attestations`](#validatorattestations) | POST | Publishes a list
of raw unaggregated attestations to their appropriate subnets
[`/validator/aggregate_attestation`](#validatoraggregateattestation) | GET | Gets an aggregate attestation for validators to sign and publish.
[`/validator/aggregate_attestations`](#validatoraggregateattestation) | POST |
Publishes a list of aggregated attestations for validators who are aggregators
[`/validator/subscribe`](#validatorsubscribe) | POST | Subscribes a list of
validators to the beacon node for a particular duty/slot.
=======
[`/validator/duties`](#validatorduties) | Provides block and attestation production information for validators.
[`/validator/duties/all`](#validatordutiesall) | Provides block and attestation production information for all validators.
[`/validator/duties/active`](#validatordutiesactive) | Provides block and attestation production information for all active validators.
[`/validator/block`](#validatorblock) | Produces a `BeaconBlock` object from current state.
[`/validator/attestation`](#validatorattestation) | Produces an unsigned `Attestation` object from current state.
[`/validator/block`](#validatorblock) | Processes a `SignedBeaconBlock` object and publishes it to the network.
[`/validator/attestation`](#validatorattestation) | Processes a signed `Attestation` and publishes it to the network.

>>>>>>> b1d23ec2

## `/validator/duties`

Request information about when a validator must produce blocks and attestations
at some given `epoch`. The information returned always refers to the canonical
chain and the same input parameters may yield different results after a re-org.

### HTTP Specification

| Property | Specification |
| --- |--- |
Path | `/validator/duties`
Method | POST
JSON Encoding | Object
Query Parameters | None
Typical Responses | 200

### Request Body

Expects the following object in the POST request body:

```
{
	epoch: Epoch,
	pubkeys: [PublicKey]
}
```

Duties are assigned on a per-epoch basis, all duties returned will contain
slots that are inside the given `epoch`. A set of duties will be returned for
each of the `pubkeys`.

Validators who are not known to the beacon chain (e.g., have not yet deposited)
will have `null` values for most fields.


### Returns

A set of duties for each given pubkey.

### Example

#### Request Body

```json
{
    "epoch": 1203,
    "pubkeys": [
        "0x98f87bc7c8fa10408425bbeeeb3dc387e3e0b4bd92f57775b60b39156a16f9ec80b273a64269332d97bdb7d93ae05a16",
        "0x42f87bc7c8fa10408425bbeeeb3dc3874242b4bd92f57775b60b39142426f9ec80b273a64269332d97bdb7d93ae05a42"
    ]
}
```

_Note: for demonstration purposes the second pubkey is some unknown pubkey._

#### Response Body

```json
[
    {
        "validator_pubkey": "0x98f87bc7c8fa10408425bbeeeb3dc387e3e0b4bd92f57775b60b39156a16f9ec80b273a64269332d97bdb7d93ae05a16",
        "validator_index": 14935,
        "attestation_slot": 38511,
        "attestation_committee_index": 3,
        "attestation_committee_position": 39,
        "block_proposal_slots": [],
		"aggregator_modulo": 5,
    },
    {
        "validator_pubkey": "0x42f87bc7c8fa10408425bbeeeb3dc3874242b4bd92f57775b60b39142426f9ec80b273a64269332d97bdb7d93ae05a42",
        "validator_index": null,
        "attestation_slot": null,
        "attestation_committee_index": null,
        "attestation_committee_position": null,
        "block_proposal_slots": []
		"aggregator_modulo": null,
    }
]
```

## `/validator/duties/all`

Returns the duties for all validators, equivalent to calling [Validator
Duties](#validator-duties) while providing all known validator public keys.

Considering that duties for non-active validators will just be `null`, it is
generally more efficient to query using [Active Validator
Duties](#active-validator-duties).

This endpoint will only return validators that were in the beacon state
in the given epoch. For example, if the query epoch is 10 and some validator
deposit was included in epoch 11, that validator will not be included in the
result.

### HTTP Specification

| Property | Specification |
| --- |--- |
Path | `/validator/duties/all`
Method | GET
JSON Encoding | Object
Query Parameters | `epoch`
Typical Responses | 200

### Parameters

The duties returned will all be inside the given `epoch` (`Epoch`) query
parameter. This parameter is required.

### Returns

The return format is identical to the [Validator Duties](#validator-duties) response body.

## `/validator/duties/active`

Returns the duties for all active validators, equivalent to calling [Validator
Duties](#validator-duties) while providing all known validator public keys that
are active in the given epoch.

This endpoint will only return validators that were in the beacon state
in the given epoch. For example, if the query epoch is 10 and some validator
deposit was included in epoch 11, that validator will not be included in the
result.

### HTTP Specification

| Property | Specification |
| --- |--- |
Path | `/validator/duties/active`
Method | GET
JSON Encoding | Object
Query Parameters | `epoch`
Typical Responses | 200

### Parameters

The duties returned will all be inside the given `epoch` (`Epoch`) query
parameter. This parameter is required.

### Returns

The return format is identical to the [Validator Duties](#validator-duties) response body.

## `/validator/block`

Produces and returns an unsigned `BeaconBlock` object.

The block will be produced with the given `slot` and the parent block will be the
highest block in the canonical chain that has a slot less than `slot`. The
block will still be produced if some other block is also known to be at `slot`
(i.e., it may produce a block that would be slashable if signed).

### HTTP Specification

| Property | Specification |
| --- |--- |
Path | `/validator/block`
Method | GET
JSON Encoding | Object
Query Parameters | `slot`, `randao_reveal`
Typical Responses | 200

### Parameters


- `slot` (`Slot`): The slot number for which the block is to be produced.
- `randao_reveal` (`Signature`): 96 bytes `Signature` for the randomness.


### Returns

Returns a `BeaconBlock` object.

#### Response Body

```json
{
    "slot": 33,
    "parent_root": "0xf54de54bd33e33aee4706cffff4bd991bcbf522f2551ab007180479c63f4fe912",
    "state_root": "0x615c887bad27bc05754d627d941e1730e1b4c77b2eb4378c195ac8a8203bbf26",
    "body": {
      "randao_reveal": "0x8d7b2a32b026e9c79aae6ec6b83eabae89d60cacd65ac41ed7d2f4be9dd8c89c1bf7cd3d700374e18d03d12f6a054c23006f64f0e4e8b7cf37d6ac9a4c7d815c858120c54673b7d3cb2bb1550a4d659eaf46e34515677c678b70d6f62dbf89f",
      "eth1_data": {
        "deposit_root": "0x66687aadf862bd776c8fc18b8e9f8e20089714856ee233b3902a591d0d5f2925",
        "deposit_count": 8,
        "block_hash": "0x2b32db6c2c0a6235fb1397e8225ea85e0f0e6e8c7b126d0016ccbde0e667151e"
      },
      "graffiti": "0x736967702f6c69676874686f7573652d302e312e312d7076572656c65617365",
      "proposer_slashings": [],
      "attester_slashings": [],
      "attestations": [],
      "deposits": [],
      "voluntary_exits": []
    }
}
```

## `/validator/attestation`

Produces and returns an unsigned `Attestation` from the current state.

The attestation will reference the `beacon_block_root` of the highest block in
the canonical chain with a slot equal to or less than the given `slot`.

An error will be returned if the given slot is more than
`SLOTS_PER_HISTORICAL_VECTOR` slots behind the current head block.

This endpoint is not protected against slashing. Signing the returned
attestation may result in a slashable offence.

### HTTP Specification

| Property | Specification |
| --- |--- |
Path | `/validator/attestation`
Method | GET
JSON Encoding | Object
Query Parameters | `slot`, `committee_index`
Typical Responses | 200

### Parameters


- `slot` (`Slot`): The slot number for which the attestation is to be produced.
- `committee_index` (`CommitteeIndex`): The index of the committee that makes the attestation.


### Returns

Returns a `Attestation` object with a default signature. The `signature` field should be replaced by the valid signature.

#### Response Body

```json
{
    "aggregation_bits": "0x01",
    "data": {
        "slot": 100,
        "index": 0,
        "beacon_block_root": "0xf22e4ec281136d119eabcd4d9d248aeacd042eb63d8d7642f73ad3e71f1c9283",
        "source": {
            "epoch": 2,
            "root": "0x34c1244535c923f08e7f83170d41a076e4f1ec61013846b3a615a1d109d3c329"
        },
        "target": {
            "epoch": 3,
            "root": "0xaefd23b384994dc0c1a6b77836bdb2f24f209ebfe6c4819324d9685f4a43b4e1"
        }
    },
    "signature": "0xc00000000000000000000000000000000000000000000000000000000000000000000000000000000000000000000000000000000000000000000000000000000000000000000000000000000000000000000000000000000000000000000000"
}
```

## `/validator/block`

Accepts a `SignedBeaconBlock` for verification. If it is valid, it will be
imported into the local database and published on the network. Invalid blocks
will not be published to the network.

A block may be considered invalid because it is fundamentally incorrect, or its
parent has not yet been imported.

### HTTP Specification

| Property | Specification |
| --- |--- |
Path | `/validator/block`
Method | POST
JSON Encoding | Object
Query Parameters | None
Typical Responses | 200/202


### Request Body

Expects a JSON encoded `SignedBeaconBlock` in the POST request body:

### Returns

Returns a null object if the block passed all block validation and is published to the network.
Else, returns a processing error description.

### Example

### Request Body

```json
{
  "message": {
    "slot": 33,
    "parent_root": "0xf54de54bd33e33aee4706cffff4bd991bcbf522f2551ab007180479c63f4fe912",
    "state_root": "0x615c887bad27bc05754d627d941e1730e1b4c77b2eb4378c195ac8a8203bbf26",
    "body": {
      "randao_reveal": "0x8d7b2a32b026e9c79aae6ec6b83eabae89d60cacd65ac41ed7d2f4be9dd8c89c1bf7cd3d700374e18d03d12f6a054c23006f64f0e4e8b7cf37d6ac9a4c7d815c858120c54673b7d3cb2bb1550a4d659eaf46e34515677c678b70d6f62dbf89f",
      "eth1_data": {
        "deposit_root": "0x66687aadf862bd776c8fc18b8e9f8e20089714856ee233b3902a591d0d5f2925",
        "deposit_count": 8,
        "block_hash": "0x2b32db6c2c0a6235fb1397e8225ea85e0f0e6e8c7b126d0016ccbde0e667151e"
      },
      "graffiti": "0x736967702f6c69676874686f7573652d302e312e312d7076572656c65617365",
      "proposer_slashings": [

      ],
      "attester_slashings": [

      ],
      "attestations": [

      ],
      "deposits": [

      ],
      "voluntary_exits": [

      ]
    }
  },
  "signature": "0x965ced900dbabd0a78b81a0abb5d03407be0d38762104316416347f2ea6f82652b5759396f402e85df8ee18ba2c60145037c73b1c335f4272f1751a1cd89862b7b4937c035e350d0108554bd4a8930437ec3311c801a65fe8e5ba022689b5c24"
}
```

## `/validator/attestation`

Accepts an `Attestation` for verification. If it is valid, it will be imported
into the local database and published to the network. Invalid attestations will
not be published to the network.

An attestation may be considered invalid because it is fundamentally incorrect
or because the beacon node has not imported the relevant blocks required to
verify it.

### HTTP Specification

| Property | Specification |
| --- |--- |
Path | `/validator/attestation`
Method | POST
JSON Encoding | Object
Query Parameters | None
Typical Responses | 200/202


### Request Body

Expects a JSON encoded signed`Attestation` object in the POST request body:

### Returns

Returns a null object if the attestation passed all validation and is published to the network.
Else, returns a processing error description.

### Example

### Request Body

```json
{
  "aggregation_bits": "0x03",
  "data": {
    "slot": 3,
    "index": 0,
    "beacon_block_root": "0x0b6a1f7a9baa38d00ef079ba861b7587662565ca2502fb9901741c1feb8bb3c9",
    "source": {
      "epoch": 0,
      "root": "0x0000000000000000000000000000000000000000000000000000000000000000"
    },
    "target": {
      "epoch": 0,
      "root": "0xad2c360ab8c8523db278a7d7ced22f3810800f2fdc282defb6db216689d376bd"
    }
  },
  "signature": "0xb76a1768c18615b5ade91a92e7d2ed0294f7e088e56e30fbe7e3aa6799c443b11bccadd578ca2cbd95d395ab689b9e4d03c88a56641791ab38dfa95dc1f4d24d1b19b9d36c96c20147ad03$649bd3c6c7e8a39cf2ffb99e07b4964d52854559f"
}
```<|MERGE_RESOLUTION|>--- conflicted
+++ resolved
@@ -7,7 +7,6 @@
 
 HTTP Path | HTTP Method | Description |
 | --- | -- |
-<<<<<<< HEAD
 [`/validator/duties`](#validatorduties) | GET | Provides block and attestation production information for validators.
 [`/validator/duties/all`](#validatordutiesall) | GET |Provides block and attestation production information for all validators.
 [`/validator/duties/active`](#validatordutiesactive) | GET | Provides block and attestation production information for all active validators.
@@ -23,16 +22,6 @@
 Publishes a list of aggregated attestations for validators who are aggregators
 [`/validator/subscribe`](#validatorsubscribe) | POST | Subscribes a list of
 validators to the beacon node for a particular duty/slot.
-=======
-[`/validator/duties`](#validatorduties) | Provides block and attestation production information for validators.
-[`/validator/duties/all`](#validatordutiesall) | Provides block and attestation production information for all validators.
-[`/validator/duties/active`](#validatordutiesactive) | Provides block and attestation production information for all active validators.
-[`/validator/block`](#validatorblock) | Produces a `BeaconBlock` object from current state.
-[`/validator/attestation`](#validatorattestation) | Produces an unsigned `Attestation` object from current state.
-[`/validator/block`](#validatorblock) | Processes a `SignedBeaconBlock` object and publishes it to the network.
-[`/validator/attestation`](#validatorattestation) | Processes a signed `Attestation` and publishes it to the network.
-
->>>>>>> b1d23ec2
 
 ## `/validator/duties`
 

--- conflicted
+++ resolved
@@ -1,15 +1,4 @@
-<<<<<<< HEAD
-# Become an Ethereum 2.0 Validator*
-
-_* Testnet validator_
-
-
-**Note: the current testnet is dedicated to ETHDenver. You read about it
-[here](./ethdenver.md). Please use the `ethdenver` branch of Lighthouse for
-this testnet.**
-=======
 # Become an Ethereum 2.0 Testnet Validator
->>>>>>> 08ca9504
 
 Running Lighthouse validator is easy if you're familiar with the terminal. It
 runs on Linux, MacOS and Windows and we have a Docker work-flow.

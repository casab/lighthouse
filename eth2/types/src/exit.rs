use crate::{test_utils::TestRandom, Epoch};
use bls::Signature;
use rand::RngCore;
use serde_derive::Serialize;
<<<<<<< HEAD
use ssz::{hash, TreeHash};
use ssz_derive::{Decode, Encode};
use test_random_derive::TestRandom;

#[derive(Debug, PartialEq, Clone, Serialize, Encode, Decode, TestRandom)]
=======
use ssz_derive::{Decode, Encode, TreeHash};

#[derive(Debug, PartialEq, Clone, Serialize, Encode, Decode, TreeHash)]
>>>>>>> 87ea95ce
pub struct Exit {
    pub epoch: Epoch,
    pub validator_index: u64,
    pub signature: Signature,
}

<<<<<<< HEAD
impl TreeHash for Exit {
    fn hash_tree_root_internal(&self) -> Vec<u8> {
        let mut result: Vec<u8> = vec![];
        result.append(&mut self.epoch.hash_tree_root_internal());
        result.append(&mut self.validator_index.hash_tree_root_internal());
        result.append(&mut self.signature.hash_tree_root_internal());
        hash(&result)
=======
impl<T: RngCore> TestRandom<T> for Exit {
    fn random_for_test(rng: &mut T) -> Self {
        Self {
            epoch: <_>::random_for_test(rng),
            validator_index: <_>::random_for_test(rng),
            signature: <_>::random_for_test(rng),
        }
>>>>>>> 87ea95ce
    }
}

#[cfg(test)]
mod tests {
    use super::*;
    use crate::test_utils::{SeedableRng, TestRandom, XorShiftRng};
    use ssz::{ssz_encode, Decodable, TreeHash};

    #[test]
    pub fn test_ssz_round_trip() {
        let mut rng = XorShiftRng::from_seed([42; 16]);
        let original = Exit::random_for_test(&mut rng);

        let bytes = ssz_encode(&original);
        let (decoded, _) = <_>::ssz_decode(&bytes, 0).unwrap();

        assert_eq!(original, decoded);
    }

    #[test]
    pub fn test_hash_tree_root_internal() {
        let mut rng = XorShiftRng::from_seed([42; 16]);
        let original = Exit::random_for_test(&mut rng);

        let result = original.hash_tree_root_internal();

        assert_eq!(result.len(), 32);
        // TODO: Add further tests
        // https://github.com/sigp/lighthouse/issues/170
    }
}<|MERGE_RESOLUTION|>--- conflicted
+++ resolved
@@ -2,41 +2,14 @@
 use bls::Signature;
 use rand::RngCore;
 use serde_derive::Serialize;
-<<<<<<< HEAD
-use ssz::{hash, TreeHash};
-use ssz_derive::{Decode, Encode};
+use ssz_derive::{Decode, Encode, TreeHash};
 use test_random_derive::TestRandom;
 
-#[derive(Debug, PartialEq, Clone, Serialize, Encode, Decode, TestRandom)]
-=======
-use ssz_derive::{Decode, Encode, TreeHash};
-
-#[derive(Debug, PartialEq, Clone, Serialize, Encode, Decode, TreeHash)]
->>>>>>> 87ea95ce
+#[derive(Debug, PartialEq, Clone, Serialize, Encode, Decode, TreeHash, TestRandom)]
 pub struct Exit {
     pub epoch: Epoch,
     pub validator_index: u64,
     pub signature: Signature,
-}
-
-<<<<<<< HEAD
-impl TreeHash for Exit {
-    fn hash_tree_root_internal(&self) -> Vec<u8> {
-        let mut result: Vec<u8> = vec![];
-        result.append(&mut self.epoch.hash_tree_root_internal());
-        result.append(&mut self.validator_index.hash_tree_root_internal());
-        result.append(&mut self.signature.hash_tree_root_internal());
-        hash(&result)
-=======
-impl<T: RngCore> TestRandom<T> for Exit {
-    fn random_for_test(rng: &mut T) -> Self {
-        Self {
-            epoch: <_>::random_for_test(rng),
-            validator_index: <_>::random_for_test(rng),
-            signature: <_>::random_for_test(rng),
-        }
->>>>>>> 87ea95ce
-    }
 }
 
 #[cfg(test)]

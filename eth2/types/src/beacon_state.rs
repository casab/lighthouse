--- conflicted
+++ resolved
@@ -330,16 +330,6 @@
         }
     }
 
-<<<<<<< HEAD
-=======
-    /// Return the tree hash root for this `BeaconState`.
-    ///
-    /// Spec v0.2.0
-    pub fn canonical_root(&self) -> Hash256 {
-        Hash256::from_slice(&self.hash_tree_root()[..])
-    }
-
->>>>>>> c8417ae0
     /// The epoch corresponding to `self.slot`.
     ///
     /// Spec v0.4.0
@@ -402,52 +392,7 @@
     pub fn get_next_epoch_committee_count(&self, spec: &ChainSpec) -> u64 {
         let next_active_validators =
             get_active_validator_indices(&self.validator_registry, self.next_epoch(spec));
-<<<<<<< HEAD
         spec.get_epoch_committee_count(next_active_validators.len())
-=======
-        self.get_epoch_committee_count(current_active_validators.len(), spec)
-    }
-
-    /// Return the index root at a recent `epoch`.
-    ///
-    /// Spec v0.2.0
-    pub fn get_active_index_root(&self, epoch: Epoch, spec: &ChainSpec) -> Option<Hash256> {
-        let current_epoch = self.current_epoch(spec);
-
-        let earliest_index_root = current_epoch - Epoch::from(spec.latest_index_roots_length)
-            + Epoch::from(spec.entry_exit_delay)
-            + 1;
-        let latest_index_root = current_epoch + spec.entry_exit_delay;
-
-        if (epoch >= earliest_index_root) & (epoch <= latest_index_root) {
-            Some(self.latest_index_roots[epoch.as_usize() % spec.latest_index_roots_length])
-        } else {
-            None
-        }
-    }
-
-    /// Generate a seed for the given `epoch`.
-    ///
-    /// Spec v0.2.0
-    pub fn generate_seed(&self, epoch: Epoch, spec: &ChainSpec) -> Result<Hash256, Error> {
-        let mut input = self
-            .get_randao_mix(epoch, spec)
-            .ok_or_else(|| Error::InsufficientRandaoMixes)?
-            .as_bytes()
-            .to_vec();
-
-        input.append(
-            &mut self
-                .get_active_index_root(epoch, spec)
-                .ok_or_else(|| Error::InsufficientIndexRoots)?
-                .as_bytes()
-                .to_vec(),
-        );
-
-        input.append(&mut int_to_bytes32(epoch.as_u64()));
-
-        Ok(Hash256::from_slice(&hash(&input[..])[..]))
->>>>>>> c8417ae0
     }
 
     /// Returns the crosslink committees for some slot.
@@ -524,18 +469,20 @@
         let mut input = self
             .get_randao_mix(epoch - spec.min_seed_lookahead, spec)
             .ok_or_else(|| Error::InsufficientRandaoMixes)?
+            .as_bytes()
             .to_vec();
 
         input.append(
             &mut self
                 .get_active_index_root(epoch, spec)
                 .ok_or_else(|| Error::InsufficientIndexRoots)?
+                .as_bytes()
                 .to_vec(),
         );
 
         input.append(&mut int_to_bytes32(epoch.as_u64()));
 
-        Ok(Hash256::from(&hash(&input[..])[..]))
+        Ok(Hash256::from_slice(&hash(&input[..])[..]))
     }
 
     /// Returns the beacon proposer index for the `slot`.

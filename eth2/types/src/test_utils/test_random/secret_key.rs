use super::*;
use bls::SecretKey;

impl TestRandom for SecretKey {
<<<<<<< HEAD
    fn random_for_test(rng: &mut impl RngCore) -> Self {
        let mut key_bytes = vec![0; 48];
        rng.fill_bytes(&mut key_bytes[17..]); // Must be less than SecretKey group
                                              /*
                                               * An `unreachable!` is used here as there's no reason why you cannot construct a key from a
                                               * fixed-length byte slice. Also, this should only be used during testing so a panic is
                                               * acceptable.
                                               */
        match SecretKey::from_bytes(&key_bytes) {
            Ok(key) => key,
            Err(_) => unreachable!(),
        }
=======
    fn random_for_test(_rng: &mut impl RngCore) -> Self {
        SecretKey::random()
>>>>>>> 9d28d84b
    }
}<|MERGE_RESOLUTION|>--- conflicted
+++ resolved
@@ -2,22 +2,7 @@
 use bls::SecretKey;
 
 impl TestRandom for SecretKey {
-<<<<<<< HEAD
-    fn random_for_test(rng: &mut impl RngCore) -> Self {
-        let mut key_bytes = vec![0; 48];
-        rng.fill_bytes(&mut key_bytes[17..]); // Must be less than SecretKey group
-                                              /*
-                                               * An `unreachable!` is used here as there's no reason why you cannot construct a key from a
-                                               * fixed-length byte slice. Also, this should only be used during testing so a panic is
-                                               * acceptable.
-                                               */
-        match SecretKey::from_bytes(&key_bytes) {
-            Ok(key) => key,
-            Err(_) => unreachable!(),
-        }
-=======
     fn random_for_test(_rng: &mut impl RngCore) -> Self {
         SecretKey::random()
->>>>>>> 9d28d84b
     }
 }
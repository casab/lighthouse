--- conflicted
+++ resolved
@@ -14,13 +14,9 @@
 use std::marker::PhantomData;
 use std::time::Duration;
 use types::{
-<<<<<<< HEAD
-    Attestation, BeaconBlock, BeaconState, CommitteeIndex, Epoch, EthSpec, Fork, Hash256,
-    PublicKey, Signature, SignedAggregateAndProof, Slot,
-=======
     Attestation, AttesterSlashing, BeaconBlock, BeaconState, CommitteeIndex, Epoch, EthSpec, Fork,
-    Hash256, ProposerSlashing, PublicKey, Signature, SignedBeaconBlock, Slot,
->>>>>>> b1d23ec2
+    Hash256, ProposerSlashing, PublicKey, Signature, SignedAggregateAndProof, SignedBeaconBlock,
+    Slot,
 };
 use url::Url;
 

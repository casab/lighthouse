//! Storage functionality for Lighthouse.
//!
//! Provides the following stores:
//!
//! - `DiskStore`: an on-disk store backed by leveldb. Used in production.
//! - `MemoryStore`: an in-memory store backed by a hash-map. Used for testing.
//!
//! Provides a simple API for storing/retrieving all types that sometimes needs type-hints. See
//! tests for implementation examples.
#[macro_use]
extern crate lazy_static;

pub mod chunked_iter;
pub mod chunked_vector;
pub mod config;
mod errors;
mod forwards_iter;
mod hot_cold_store;
mod impls;
mod leveldb_store;
mod memory_store;
mod metrics;
mod partial_beacon_state;
mod state_batch;

pub mod iter;
pub mod migrate;

use std::sync::Arc;

pub use self::config::StoreConfig;
pub use self::hot_cold_store::{HotColdDB as DiskStore, HotStateSummary};
pub use self::leveldb_store::LevelDB as SimpleDiskStore;
pub use self::memory_store::MemoryStore;
pub use self::migrate::Migrate;
pub use self::partial_beacon_state::PartialBeaconState;
pub use errors::Error;
pub use impls::beacon_state::StorageContainer as BeaconStateStorageContainer;
pub use metrics::scrape_for_metrics;
pub use state_batch::StateBatch;
pub use types::beacon_state::CloneConfig;
pub use types::*;

/// An object capable of storing and retrieving objects implementing `StoreItem`.
///
/// A `Store` is fundamentally backed by a key-value database, however it provides support for
/// columns. A simple column implementation might involve prefixing a key with some bytes unique to
/// each column.
pub trait Store<E: EthSpec>: Sync + Send + Sized + 'static {
    type ForwardsBlockRootsIterator: Iterator<Item = (Hash256, Slot)>;

    /// Retrieve some bytes in `column` with `key`.
    fn get_bytes(&self, column: &str, key: &[u8]) -> Result<Option<Vec<u8>>, Error>;

    /// Store some `value` in `column`, indexed with `key`.
    fn put_bytes(&self, column: &str, key: &[u8], value: &[u8]) -> Result<(), Error>;

    /// Return `true` if `key` exists in `column`.
    fn key_exists(&self, column: &str, key: &[u8]) -> Result<bool, Error>;

    /// Removes `key` from `column`.
    fn key_delete(&self, column: &str, key: &[u8]) -> Result<(), Error>;

    /// Store an item in `Self`.
    fn put<I: StoreItem>(&self, key: &Hash256, item: &I) -> Result<(), Error> {
        item.db_put(self, key)
    }

    /// Retrieve an item from `Self`.
    fn get<I: StoreItem>(&self, key: &Hash256) -> Result<Option<I>, Error> {
        I::db_get(self, key)
    }

    /// Returns `true` if the given key represents an item in `Self`.
    fn exists<I: StoreItem>(&self, key: &Hash256) -> Result<bool, Error> {
        I::db_exists(self, key)
    }

    /// Remove an item from `Self`.
    fn delete<I: StoreItem>(&self, key: &Hash256) -> Result<(), Error> {
        I::db_delete(self, key)
    }

    /// Store a block in the store.
    fn put_block(&self, block_root: &Hash256, block: BeaconBlock<E>) -> Result<(), Error> {
        self.put(block_root, &block)
    }

    /// Fetch a block from the store.
    fn get_block(&self, block_root: &Hash256) -> Result<Option<BeaconBlock<E>>, Error> {
        self.get(block_root)
    }

    /// Store a state in the store.
    fn put_state(&self, state_root: &Hash256, state: BeaconState<E>) -> Result<(), Error>;

    /// Store a state summary in the store.
    // NOTE: this is a hack for the HotColdDb, we could consider splitting this
    // trait and removing the generic `S: Store` types everywhere?
    fn put_state_summary(
        &self,
        state_root: &Hash256,
        summary: HotStateSummary,
    ) -> Result<(), Error> {
        summary.db_put(self, state_root).map_err(Into::into)
    }

    /// Fetch a block from the store.
    fn get_block(&self, block_root: &Hash256) -> Result<Option<SignedBeaconBlock<E>>, Error> {
        self.get(block_root)
    }

    /// Fetch a state from the store.
    fn get_state(
        &self,
        state_root: &Hash256,
        slot: Option<Slot>,
    ) -> Result<Option<BeaconState<E>>, Error>;

<<<<<<< HEAD
=======
    /// Fetch a state from the store, controlling which cache fields are cloned.
    fn get_state_with(
        &self,
        state_root: &Hash256,
        slot: Option<Slot>,
        _clone_config: CloneConfig,
    ) -> Result<Option<BeaconState<E>>, Error> {
        // Default impl ignores config. Overriden in `HotColdDb`.
        self.get_state(state_root, slot)
    }

    /// Given the root of an existing block in the store (`start_block_root`), return a parent
    /// block with the specified `slot`.
    ///
    /// Returns `None` if no parent block exists at that slot, or if `slot` is greater than the
    /// slot of `start_block_root`.
    fn get_block_at_preceeding_slot(
        &self,
        start_block_root: Hash256,
        slot: Slot,
    ) -> Result<Option<(Hash256, BeaconBlock<E>)>, Error> {
        block_at_slot::get_block_at_preceeding_slot::<_, E>(self, slot, start_block_root)
    }

>>>>>>> e0b9fa59
    /// (Optionally) Move all data before the frozen slot to the freezer database.
    fn freeze_to_state(
        _store: Arc<Self>,
        _frozen_head_root: Hash256,
        _frozen_head: &BeaconState<E>,
    ) -> Result<(), Error> {
        Ok(())
    }

    /// Get a forwards (slot-ascending) iterator over the beacon block roots since `start_slot`.
    ///
    /// Will be efficient for frozen portions of the database if using `DiskStore`.
    ///
    /// The `end_state` and `end_block_root` are required for backtracking in the post-finalization
    /// part of the chain, and should be usually be set to the current head. Importantly, the
    /// `end_state` must be a state that has had a block applied to it, and the hash of that
    /// block must be `end_block_root`.
    // NOTE: could maybe optimise by getting the `BeaconState` and end block root from a closure, as
    // it's not always required.
    fn forwards_block_roots_iterator(
        store: Arc<Self>,
        start_slot: Slot,
        end_state: BeaconState<E>,
        end_block_root: Hash256,
        spec: &ChainSpec,
    ) -> Self::ForwardsBlockRootsIterator;

    /// Load the most recent ancestor state of `state_root` which lies on an epoch boundary.
    ///
    /// If `state_root` corresponds to an epoch boundary state, then that state itself should be
    /// returned.
    fn load_epoch_boundary_state(
        &self,
        state_root: &Hash256,
    ) -> Result<Option<BeaconState<E>>, Error> {
        // The default implementation is not very efficient, but isn't used in prod.
        // See `HotColdDB` for the optimized implementation.
        if let Some(state) = self.get_state(state_root, None)? {
            let epoch_boundary_slot = state.slot / E::slots_per_epoch() * E::slots_per_epoch();
            if state.slot == epoch_boundary_slot {
                Ok(Some(state))
            } else {
                let epoch_boundary_state_root = state.get_state_root(epoch_boundary_slot)?;
                self.get_state(epoch_boundary_state_root, Some(epoch_boundary_slot))
            }
        } else {
            Ok(None)
        }
    }
}

/// A unique column identifier.
#[derive(Debug, Clone, Copy, PartialEq)]
pub enum DBColumn {
    /// For data related to the database itself.
    BeaconMeta,
    BeaconBlock,
    BeaconState,
    BeaconChain,
    /// For the table mapping restore point numbers to state roots.
    BeaconRestorePoint,
    /// For the mapping from state roots to their slots or summaries.
    BeaconStateSummary,
    BeaconBlockRoots,
    BeaconStateRoots,
    BeaconHistoricalRoots,
    BeaconRandaoMixes,
    DhtEnrs,
}

impl Into<&'static str> for DBColumn {
    /// Returns a `&str` that can be used for keying a key-value data base.
    fn into(self) -> &'static str {
        match self {
            DBColumn::BeaconMeta => "bma",
            DBColumn::BeaconBlock => "blk",
            DBColumn::BeaconState => "ste",
            DBColumn::BeaconChain => "bch",
            DBColumn::BeaconRestorePoint => "brp",
            DBColumn::BeaconStateSummary => "bss",
            DBColumn::BeaconBlockRoots => "bbr",
            DBColumn::BeaconStateRoots => "bsr",
            DBColumn::BeaconHistoricalRoots => "bhr",
            DBColumn::BeaconRandaoMixes => "brm",
            DBColumn::DhtEnrs => "dht",
        }
    }
}

/// An item that may stored in a `Store` by serializing and deserializing from bytes.
pub trait SimpleStoreItem: Sized {
    /// Identifies which column this item should be placed in.
    fn db_column() -> DBColumn;

    /// Serialize `self` as bytes.
    fn as_store_bytes(&self) -> Vec<u8>;

    /// De-serialize `self` from bytes.
    ///
    /// Return an instance of the type and the number of bytes that were read.
    fn from_store_bytes(bytes: &[u8]) -> Result<Self, Error>;
}

/// An item that may be stored in a `Store`.
pub trait StoreItem: Sized {
    /// Store `self`.
    fn db_put<S: Store<E>, E: EthSpec>(&self, store: &S, key: &Hash256) -> Result<(), Error>;

    /// Retrieve an instance of `Self` from `store`.
    fn db_get<S: Store<E>, E: EthSpec>(store: &S, key: &Hash256) -> Result<Option<Self>, Error>;

    /// Return `true` if an instance of `Self` exists in `store`.
    fn db_exists<S: Store<E>, E: EthSpec>(store: &S, key: &Hash256) -> Result<bool, Error>;

    /// Delete an instance of `Self` from `store`.
    fn db_delete<S: Store<E>, E: EthSpec>(store: &S, key: &Hash256) -> Result<(), Error>;
}

impl<T> StoreItem for T
where
    T: SimpleStoreItem,
{
    /// Store `self`.
    fn db_put<S: Store<E>, E: EthSpec>(&self, store: &S, key: &Hash256) -> Result<(), Error> {
        let column = Self::db_column().into();
        let key = key.as_bytes();

        store
            .put_bytes(column, key, &self.as_store_bytes())
            .map_err(Into::into)
    }

    /// Retrieve an instance of `Self`.
    fn db_get<S: Store<E>, E: EthSpec>(store: &S, key: &Hash256) -> Result<Option<Self>, Error> {
        let column = Self::db_column().into();
        let key = key.as_bytes();

        match store.get_bytes(column, key)? {
            Some(bytes) => Ok(Some(Self::from_store_bytes(&bytes[..])?)),
            None => Ok(None),
        }
    }

    /// Return `true` if an instance of `Self` exists in `Store`.
    fn db_exists<S: Store<E>, E: EthSpec>(store: &S, key: &Hash256) -> Result<bool, Error> {
        let column = Self::db_column().into();
        let key = key.as_bytes();

        store.key_exists(column, key)
    }

    /// Delete `self` from the `Store`.
    fn db_delete<S: Store<E>, E: EthSpec>(store: &S, key: &Hash256) -> Result<(), Error> {
        let column = Self::db_column().into();
        let key = key.as_bytes();

        store.key_delete(column, key)
    }
}

#[cfg(test)]
mod tests {
    use super::*;
    use ssz::{Decode, Encode};
    use ssz_derive::{Decode, Encode};
    use tempfile::tempdir;

    #[derive(PartialEq, Debug, Encode, Decode)]
    struct StorableThing {
        a: u64,
        b: u64,
    }

    impl SimpleStoreItem for StorableThing {
        fn db_column() -> DBColumn {
            DBColumn::BeaconBlock
        }

        fn as_store_bytes(&self) -> Vec<u8> {
            self.as_ssz_bytes()
        }

        fn from_store_bytes(bytes: &[u8]) -> Result<Self, Error> {
            Self::from_ssz_bytes(bytes).map_err(Into::into)
        }
    }

    fn test_impl(store: impl Store<MinimalEthSpec>) {
        let key = Hash256::random();
        let item = StorableThing { a: 1, b: 42 };

        assert_eq!(store.exists::<StorableThing>(&key), Ok(false));

        store.put(&key, &item).unwrap();

        assert_eq!(store.exists::<StorableThing>(&key), Ok(true));

        let retrieved = store.get(&key).unwrap().unwrap();
        assert_eq!(item, retrieved);

        store.delete::<StorableThing>(&key).unwrap();

        assert_eq!(store.exists::<StorableThing>(&key), Ok(false));

        assert_eq!(store.get::<StorableThing>(&key), Ok(None));
    }

    #[test]
    fn diskdb() {
        use sloggers::{null::NullLoggerBuilder, Build};

        let hot_dir = tempdir().unwrap();
        let cold_dir = tempdir().unwrap();
        let spec = MinimalEthSpec::default_spec();
        let log = NullLoggerBuilder.build().unwrap();
        let store = DiskStore::open(
            &hot_dir.path(),
            &cold_dir.path(),
            StoreConfig::default(),
            spec,
            log,
        )
        .unwrap();

        test_impl(store);
    }

    #[test]
    fn simplediskdb() {
        let dir = tempdir().unwrap();
        let path = dir.path();
        let store = SimpleDiskStore::open(&path).unwrap();

        test_impl(store);
    }

    #[test]
    fn memorydb() {
        let store = MemoryStore::open();

        test_impl(store);
    }

    #[test]
    fn exists() {
        let store = MemoryStore::<MinimalEthSpec>::open();
        let key = Hash256::random();
        let item = StorableThing { a: 1, b: 42 };

        assert_eq!(store.exists::<StorableThing>(&key).unwrap(), false);

        store.put(&key, &item).unwrap();

        assert_eq!(store.exists::<StorableThing>(&key).unwrap(), true);

        store.delete::<StorableThing>(&key).unwrap();

        assert_eq!(store.exists::<StorableThing>(&key).unwrap(), false);
    }
}<|MERGE_RESOLUTION|>--- conflicted
+++ resolved
@@ -82,12 +82,12 @@
     }
 
     /// Store a block in the store.
-    fn put_block(&self, block_root: &Hash256, block: BeaconBlock<E>) -> Result<(), Error> {
+    fn put_block(&self, block_root: &Hash256, block: SignedBeaconBlock<E>) -> Result<(), Error> {
         self.put(block_root, &block)
     }
 
     /// Fetch a block from the store.
-    fn get_block(&self, block_root: &Hash256) -> Result<Option<BeaconBlock<E>>, Error> {
+    fn get_block(&self, block_root: &Hash256) -> Result<Option<SignedBeaconBlock<E>>, Error> {
         self.get(block_root)
     }
 
@@ -105,11 +105,6 @@
         summary.db_put(self, state_root).map_err(Into::into)
     }
 
-    /// Fetch a block from the store.
-    fn get_block(&self, block_root: &Hash256) -> Result<Option<SignedBeaconBlock<E>>, Error> {
-        self.get(block_root)
-    }
-
     /// Fetch a state from the store.
     fn get_state(
         &self,
@@ -117,8 +112,6 @@
         slot: Option<Slot>,
     ) -> Result<Option<BeaconState<E>>, Error>;
 
-<<<<<<< HEAD
-=======
     /// Fetch a state from the store, controlling which cache fields are cloned.
     fn get_state_with(
         &self,
@@ -130,20 +123,6 @@
         self.get_state(state_root, slot)
     }
 
-    /// Given the root of an existing block in the store (`start_block_root`), return a parent
-    /// block with the specified `slot`.
-    ///
-    /// Returns `None` if no parent block exists at that slot, or if `slot` is greater than the
-    /// slot of `start_block_root`.
-    fn get_block_at_preceeding_slot(
-        &self,
-        start_block_root: Hash256,
-        slot: Slot,
-    ) -> Result<Option<(Hash256, BeaconBlock<E>)>, Error> {
-        block_at_slot::get_block_at_preceeding_slot::<_, E>(self, slot, start_block_root)
-    }
-
->>>>>>> e0b9fa59
     /// (Optionally) Move all data before the frozen slot to the freezer database.
     fn freeze_to_state(
         _store: Arc<Self>,

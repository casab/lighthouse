--- conflicted
+++ resolved
@@ -56,7 +56,7 @@
         let (network_globals, mut libp2p_service) =
             LibP2PService::new(config, network_log.clone())?;
 
-        for enr in load_dht::<T>(store.clone()) {
+        for enr in load_dht::<T::Store, T::EthSpec>(store.clone()) {
             libp2p_service.swarm.add_enr(enr);
         }
 
@@ -154,7 +154,7 @@
                         "Number of peers" => format!("{}", enrs.len()),
                     );
 
-                    match persist_dht::<T>(store.clone(), enrs) {
+                    match persist_dht::<T::Store, T::EthSpec>(store.clone(), enrs) {
                         Err(e) => error!(
                             log,
                             "Failed to persist DHT on drop";
@@ -323,103 +323,4 @@
     },
     /// Disconnect and bans a peer id.
     Disconnect { peer_id: PeerId },
-<<<<<<< HEAD
-}
-
-impl<T: BeaconChainTypes> Drop for Service<T> {
-    fn drop(&mut self) {
-        if let Err(e) = self.persist_dht() {
-            error!(
-                self.log,
-                "Failed to persist DHT on drop";
-                "error" => format!("{:?}", e)
-            )
-        } else {
-            info!(
-                self.log,
-                "Saved DHT state";
-            )
-        }
-    }
-}
-
-#[cfg(test)]
-mod tests {
-    use super::*;
-    use beacon_chain::test_utils::BeaconChainHarness;
-    use eth2_libp2p::Enr;
-    use slog::Logger;
-    use sloggers::{null::NullLoggerBuilder, Build};
-    use std::str::FromStr;
-    use tokio::runtime::Runtime;
-    use types::{test_utils::generate_deterministic_keypairs, MinimalEthSpec};
-
-    fn get_logger() -> Logger {
-        let builder = NullLoggerBuilder;
-        builder.build().expect("should build logger")
-    }
-
-    #[test]
-    fn test_dht_persistence() {
-        let log = get_logger();
-
-        let beacon_chain = Arc::new(
-            BeaconChainHarness::new(MinimalEthSpec, generate_deterministic_keypairs(8)).chain,
-        );
-
-        let enr1 = Enr::from_str("enr:-IS4QHCYrYZbAKWCBRlAy5zzaDZXJBGkcnh4MHcBFZntXNFrdvJjX04jRzjzCBOonrkTfj499SZuOh8R33Ls8RRcy5wBgmlkgnY0gmlwhH8AAAGJc2VjcDI1NmsxoQPKY0yuDUmstAHYpMa2_oxVtw0RW_QAdpzBQA8yWM0xOIN1ZHCCdl8").unwrap();
-        let enr2 = Enr::from_str("enr:-IS4QJ2d11eu6dC7E7LoXeLMgMP3kom1u3SE8esFSWvaHoo0dP1jg8O3-nx9ht-EO3CmG7L6OkHcMmoIh00IYWB92QABgmlkgnY0gmlwhH8AAAGJc2VjcDI1NmsxoQIB_c-jQMOXsbjWkbN-Oj99H57gfId5pfb4wa1qxwV4CIN1ZHCCIyk").unwrap();
-        let enrs = vec![enr1, enr2];
-
-        let runtime = Runtime::new().unwrap();
-
-        // Create new network service
-        let (service, _) = Service::new(
-            beacon_chain.clone(),
-            &NetworkConfig::default(),
-            &runtime.executor(),
-            log.clone(),
-        )
-        .unwrap();
-
-        // Add enrs manually to dht
-        for enr in enrs.iter() {
-            service.libp2p_service().lock().swarm.add_enr(enr.clone());
-        }
-        assert_eq!(
-            enrs.len(),
-            service
-                .libp2p_service()
-                .lock()
-                .swarm
-                .enr_entries()
-                .collect::<Vec<_>>()
-                .len(),
-            "DHT should have 2 enrs"
-        );
-        // Drop the service value
-        std::mem::drop(service);
-
-        // Recover the network service from beacon chain store and fresh network config
-        let (recovered_service, _) = Service::new(
-            beacon_chain,
-            &NetworkConfig::default(),
-            &runtime.executor(),
-            log.clone(),
-        )
-        .unwrap();
-        assert_eq!(
-            enrs.len(),
-            recovered_service
-                .libp2p_service()
-                .lock()
-                .swarm
-                .enr_entries()
-                .collect::<Vec<_>>()
-                .len(),
-            "Recovered DHT should have 2 enrs"
-        );
-    }
-=======
->>>>>>> 6368be14
 }
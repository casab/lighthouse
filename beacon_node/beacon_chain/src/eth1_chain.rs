--- conflicted
+++ resolved
@@ -744,29 +744,8 @@
                     .insert_root_or_child(block.clone())
                     .expect("should add blocks to cache");
             });
-<<<<<<< HEAD
+
             let vote = eth1_chain
-=======
-
-            let expected_root = Hash256::from_low_u64_be(u64::max_value());
-            prev_state.eth1_data.block_hash = expected_root;
-
-            assert!(
-                prev_state.eth1_data != state.eth1_data,
-                "test requires state eth1_data are different"
-            );
-
-            store
-                .put_state(
-                    &state
-                        .get_state_root(prev_state.slot)
-                        .expect("should find state root"),
-                    prev_state,
-                )
-                .expect("should store state");
-
-            let a = eth1_chain
->>>>>>> e0b9fa59
                 .eth1_data_for_block_production(&state, &spec)
                 .expect("should produce default eth1 data vote");
 

use crate::beacon_chain::{
    BEACON_CHAIN_DB_KEY, ETH1_CACHE_DB_KEY, FORK_CHOICE_DB_KEY, OP_POOL_DB_KEY,
};
use crate::eth1_chain::{CachingEth1Backend, SszEth1};
use crate::events::NullEventHandler;
use crate::fork_choice::SszForkChoice;
use crate::head_tracker::HeadTracker;
use crate::persisted_beacon_chain::PersistedBeaconChain;
use crate::shuffling_cache::ShufflingCache;
use crate::snapshot_cache::{SnapshotCache, DEFAULT_SNAPSHOT_CACHE_SIZE};
use crate::timeout_rw_lock::TimeoutRwLock;
use crate::validator_pubkey_cache::ValidatorPubkeyCache;
use crate::{
    BeaconChain, BeaconChainTypes, BeaconSnapshot, Eth1Chain, Eth1ChainBackend, EventHandler,
    ForkChoice,
};
use eth1::Config as Eth1Config;
use operation_pool::{OperationPool, PersistedOperationPool};
use proto_array_fork_choice::ProtoArrayForkChoice;
use slog::{info, Logger};
use slot_clock::{SlotClock, TestingSlotClock};
use std::marker::PhantomData;
use std::path::PathBuf;
use std::sync::Arc;
use std::time::Duration;
use store::Store;
use types::{
    BeaconBlock, BeaconState, ChainSpec, EthSpec, Hash256, Signature, SignedBeaconBlock, Slot,
};

pub const PUBKEY_CACHE_FILENAME: &str = "pubkey_cache.ssz";

/// An empty struct used to "witness" all the `BeaconChainTypes` traits. It has no user-facing
/// functionality and only exists to satisfy the type system.
pub struct Witness<TStore, TStoreMigrator, TSlotClock, TEth1Backend, TEthSpec, TEventHandler>(
    PhantomData<(
        TStore,
        TStoreMigrator,
        TSlotClock,
        TEth1Backend,
        TEthSpec,
        TEventHandler,
    )>,
);

impl<TStore, TStoreMigrator, TSlotClock, TEth1Backend, TEthSpec, TEventHandler> BeaconChainTypes
    for Witness<TStore, TStoreMigrator, TSlotClock, TEth1Backend, TEthSpec, TEventHandler>
where
    TStore: Store<TEthSpec> + 'static,
    TStoreMigrator: store::Migrate<TStore, TEthSpec> + 'static,
    TSlotClock: SlotClock + 'static,
    TEth1Backend: Eth1ChainBackend<TEthSpec, TStore> + 'static,
    TEthSpec: EthSpec + 'static,
    TEventHandler: EventHandler<TEthSpec> + 'static,
{
    type Store = TStore;
    type StoreMigrator = TStoreMigrator;
    type SlotClock = TSlotClock;
    type Eth1Chain = TEth1Backend;
    type EthSpec = TEthSpec;
    type EventHandler = TEventHandler;
}

/// Builds a `BeaconChain` by either creating anew from genesis, or, resuming from an existing chain
/// persisted to `store`.
///
/// Types may be elided and the compiler will infer them if all necessary builder methods have been
/// called. If type inference errors are being raised, it is likely that not all required methods
/// have been called.
///
/// See the tests for an example of a complete working example.
pub struct BeaconChainBuilder<T: BeaconChainTypes> {
    store: Option<Arc<T::Store>>,
    store_migrator: Option<T::StoreMigrator>,
    canonical_head: Option<BeaconSnapshot<T::EthSpec>>,
    /// The finalized checkpoint to anchor the chain. May be genesis or a higher
    /// checkpoint.
    pub finalized_snapshot: Option<BeaconSnapshot<T::EthSpec>>,
    genesis_block_root: Option<Hash256>,
    op_pool: Option<OperationPool<T::EthSpec>>,
    fork_choice: Option<ForkChoice<T>>,
    eth1_chain: Option<Eth1Chain<T::Eth1Chain, T::EthSpec, T::Store>>,
    event_handler: Option<T::EventHandler>,
    slot_clock: Option<T::SlotClock>,
    head_tracker: Option<HeadTracker>,
    data_dir: Option<PathBuf>,
    pubkey_cache_path: Option<PathBuf>,
    validator_pubkey_cache: Option<ValidatorPubkeyCache>,
    spec: ChainSpec,
    log: Option<Logger>,
}

impl<TStore, TStoreMigrator, TSlotClock, TEth1Backend, TEthSpec, TEventHandler>
    BeaconChainBuilder<
        Witness<TStore, TStoreMigrator, TSlotClock, TEth1Backend, TEthSpec, TEventHandler>,
    >
where
    TStore: Store<TEthSpec> + 'static,
    TStoreMigrator: store::Migrate<TStore, TEthSpec> + 'static,
    TSlotClock: SlotClock + 'static,
    TEth1Backend: Eth1ChainBackend<TEthSpec, TStore> + 'static,
    TEthSpec: EthSpec + 'static,
    TEventHandler: EventHandler<TEthSpec> + 'static,
{
    /// Returns a new builder.
    ///
    /// The `_eth_spec_instance` parameter is only supplied to make concrete the `TEthSpec` trait.
    /// This should generally be either the `MinimalEthSpec` or `MainnetEthSpec` types.
    pub fn new(_eth_spec_instance: TEthSpec) -> Self {
        Self {
            store: None,
            store_migrator: None,
            canonical_head: None,
            finalized_snapshot: None,
            genesis_block_root: None,
            op_pool: None,
            fork_choice: None,
            eth1_chain: None,
            event_handler: None,
            slot_clock: None,
            head_tracker: None,
            pubkey_cache_path: None,
            data_dir: None,
            validator_pubkey_cache: None,
            spec: TEthSpec::default_spec(),
            log: None,
        }
    }

    /// Override the default spec (as defined by `TEthSpec`).
    ///
    /// This method should generally be called immediately after `Self::new` to ensure components
    /// are started with a consistent spec.
    pub fn custom_spec(mut self, spec: ChainSpec) -> Self {
        self.spec = spec;
        self
    }

    /// Sets the store (database).
    ///
    /// Should generally be called early in the build chain.
    pub fn store(mut self, store: Arc<TStore>) -> Self {
        self.store = Some(store);
        self
    }

    /// Sets the store migrator.
    pub fn store_migrator(mut self, store_migrator: TStoreMigrator) -> Self {
        self.store_migrator = Some(store_migrator);
        self
    }

    /// Sets the logger.
    ///
    /// Should generally be called early in the build chain.
    pub fn logger(mut self, logger: Logger) -> Self {
        self.log = Some(logger);
        self
    }

    /// Sets the location to the pubkey cache file.
    ///
    /// Should generally be called early in the build chain.
    pub fn data_dir(mut self, path: PathBuf) -> Self {
        self.pubkey_cache_path = Some(path.join(PUBKEY_CACHE_FILENAME));
        self.data_dir = Some(path);
        self
    }

    /// Attempt to load an existing eth1 cache from the builder's `Store`.
    pub fn get_persisted_eth1_backend(&self) -> Result<Option<SszEth1>, String> {
        let store = self
            .store
            .clone()
            .ok_or_else(|| "get_persisted_eth1_backend requires a store.".to_string())?;

        store
            .get::<SszEth1>(&Hash256::from_slice(&ETH1_CACHE_DB_KEY))
            .map_err(|e| format!("DB error whilst reading eth1 cache: {:?}", e))
    }

    /// Attempt to load an existing chain from the builder's `Store`.
    ///
    /// May initialize several components; including the op_pool and finalized checkpoints.
    pub fn resume_from_db(mut self) -> Result<Self, String> {
        let log = self
            .log
            .as_ref()
            .ok_or_else(|| "resume_from_db requires a log".to_string())?;

        let pubkey_cache_path = self
            .pubkey_cache_path
            .as_ref()
            .ok_or_else(|| "resume_from_db requires a data_dir".to_string())?;

        info!(
            log,
            "Starting beacon chain";
            "method" => "resume"
        );

        let store = self
            .store
            .clone()
            .ok_or_else(|| "load_from_store requires a store.".to_string())?;

        let chain = store
            .get::<PersistedBeaconChain>(&Hash256::from_slice(&BEACON_CHAIN_DB_KEY))
            .map_err(|e| format!("DB error when reading persisted beacon chain: {:?}", e))?
            .ok_or_else(|| {
                "No persisted beacon chain found in store. Try deleting the .lighthouse/beacon dir."
                    .to_string()
            })?;

        self.genesis_block_root = Some(chain.genesis_block_root);
        self.head_tracker = Some(
            HeadTracker::from_ssz_container(&chain.ssz_head_tracker)
                .map_err(|e| format!("Failed to decode head tracker for database: {:?}", e))?,
        );

        let head_block_root = chain.canonical_head_block_root;
        let head_block = store
            .get::<SignedBeaconBlock<TEthSpec>>(&head_block_root)
            .map_err(|e| format!("DB error when reading head block: {:?}", e))?
            .ok_or_else(|| "Head block not found in store".to_string())?;
        let head_state_root = head_block.state_root();
        let head_state = store
            .get_state(&head_state_root, Some(head_block.slot()))
            .map_err(|e| format!("DB error when reading head state: {:?}", e))?
            .ok_or_else(|| "Head state not found in store".to_string())?;

        self.op_pool = Some(
            store
                .get::<PersistedOperationPool<TEthSpec>>(&Hash256::from_slice(&OP_POOL_DB_KEY))
                .map_err(|e| format!("DB error whilst reading persisted op pool: {:?}", e))?
                .map(|persisted| persisted.into_operation_pool(&head_state, &self.spec))
                .unwrap_or_else(|| OperationPool::new()),
        );

        let finalized_block_root = head_state.finalized_checkpoint.root;
        let finalized_block = store
            .get::<SignedBeaconBlock<TEthSpec>>(&finalized_block_root)
            .map_err(|e| format!("DB error when reading finalized block: {:?}", e))?
            .ok_or_else(|| "Finalized block not found in store".to_string())?;
        let finalized_state_root = finalized_block.state_root();
        let finalized_state = store
            .get_state(&finalized_state_root, Some(finalized_block.slot()))
            .map_err(|e| format!("DB error when reading finalized state: {:?}", e))?
            .ok_or_else(|| "Finalized state not found in store".to_string())?;

        self.finalized_snapshot = Some(BeaconSnapshot {
            beacon_block_root: finalized_block_root,
            beacon_block: finalized_block,
            beacon_state_root: finalized_state_root,
            beacon_state: finalized_state,
        });

        self.canonical_head = Some(BeaconSnapshot {
            beacon_block_root: head_block_root,
            beacon_block: head_block,
            beacon_state_root: head_state_root,
            beacon_state: head_state,
        });

        let pubkey_cache = ValidatorPubkeyCache::load_from_file(pubkey_cache_path)
            .map_err(|e| format!("Unable to open persisted pubkey cache: {:?}", e))?;

        self.validator_pubkey_cache = Some(pubkey_cache);

        Ok(self)
    }

    /// Starts a new chain from a genesis state.
    pub fn genesis_state(
        mut self,
        mut beacon_state: BeaconState<TEthSpec>,
    ) -> Result<Self, String> {
        let store = self
            .store
            .clone()
            .ok_or_else(|| "genesis_state requires a store")?;

        let beacon_block = genesis_block(&mut beacon_state, &self.spec)?;

        beacon_state
            .build_all_caches(&self.spec)
            .map_err(|e| format!("Failed to build genesis state caches: {:?}", e))?;

        let beacon_state_root = beacon_block.message.state_root;
        let beacon_block_root = beacon_block.canonical_root();

        self.genesis_block_root = Some(beacon_block_root);

        store
            .put_state(&beacon_state_root, &beacon_state)
            .map_err(|e| format!("Failed to store genesis state: {:?}", e))?;
        store
            .put(&beacon_block_root, &beacon_block)
            .map_err(|e| format!("Failed to store genesis block: {:?}", e))?;

        // Store the genesis block under the `ZERO_HASH` key.
        store.put(&Hash256::zero(), &beacon_block).map_err(|e| {
            format!(
                "Failed to store genesis block under 0x00..00 alias: {:?}",
                e
            )
        })?;

        self.finalized_snapshot = Some(BeaconSnapshot {
            beacon_block_root,
            beacon_block,
            beacon_state_root,
            beacon_state,
        });

        Ok(self.empty_op_pool())
    }

    /// Sets the `BeaconChain` eth1 backend.
    pub fn eth1_backend(mut self, backend: Option<TEth1Backend>) -> Self {
        self.eth1_chain = backend.map(Eth1Chain::new);
        self
    }

    /// Sets the `BeaconChain` event handler backend.
    ///
    /// For example, provide `WebSocketSender` as a `handler`.
    pub fn event_handler(mut self, handler: TEventHandler) -> Self {
        self.event_handler = Some(handler);
        self
    }

    /// Sets the `BeaconChain` slot clock.
    ///
    /// For example, provide `SystemTimeSlotClock` as a `clock`.
    pub fn slot_clock(mut self, clock: TSlotClock) -> Self {
        self.slot_clock = Some(clock);
        self
    }

    /// Creates a new, empty operation pool.
    fn empty_op_pool(mut self) -> Self {
        self.op_pool = Some(OperationPool::new());
        self
    }

    /// Consumes `self`, returning a `BeaconChain` if all required parameters have been supplied.
    ///
    /// An error will be returned at runtime if all required parameters have not been configured.
    ///
    /// Will also raise ambiguous type errors at compile time if some parameters have not been
    /// configured.
    #[allow(clippy::type_complexity)] // I think there's nothing to be gained here from a type alias.
    pub fn build(
        self,
    ) -> Result<
        BeaconChain<
            Witness<TStore, TStoreMigrator, TSlotClock, TEth1Backend, TEthSpec, TEventHandler>,
        >,
        String,
    > {
        let log = self
            .log
            .ok_or_else(|| "Cannot build without a logger".to_string())?;

        // If this beacon chain is being loaded from disk, use the stored head. Otherwise, just use
        // the finalized checkpoint (which is probably genesis).
        let mut canonical_head = if let Some(head) = self.canonical_head {
            head
        } else {
            self.finalized_snapshot
                .ok_or_else(|| "Cannot build without a state".to_string())?
        };

        canonical_head
            .beacon_state
            .build_all_caches(&self.spec)
            .map_err(|e| format!("Failed to build state caches: {:?}", e))?;

        if canonical_head.beacon_block.state_root() != canonical_head.beacon_state_root {
            return Err("beacon_block.state_root != beacon_state".to_string());
        }

        let pubkey_cache_path = self
            .pubkey_cache_path
            .ok_or_else(|| "Cannot build without a pubkey cache path".to_string())?;

        let validator_pubkey_cache = self
            .validator_pubkey_cache
            .map(|cache| Ok(cache))
            .unwrap_or_else(|| {
                ValidatorPubkeyCache::new(&canonical_head.beacon_state, pubkey_cache_path)
                    .map_err(|e| format!("Unable to init validator pubkey cache: {:?}", e))
            })?;

        let beacon_chain = BeaconChain {
            spec: self.spec,
            store: self
                .store
                .ok_or_else(|| "Cannot build without store".to_string())?,
            store_migrator: self
                .store_migrator
                .ok_or_else(|| "Cannot build without store migrator".to_string())?,
            slot_clock: self
                .slot_clock
                .ok_or_else(|| "Cannot build without slot clock".to_string())?,
            op_pool: self
                .op_pool
                .ok_or_else(|| "Cannot build without op pool".to_string())?,
            eth1_chain: self.eth1_chain,
            canonical_head: TimeoutRwLock::new(canonical_head.clone()),
            genesis_block_root: self
                .genesis_block_root
                .ok_or_else(|| "Cannot build without a genesis block root".to_string())?,
            fork_choice: self
                .fork_choice
                .ok_or_else(|| "Cannot build without a fork choice".to_string())?,
            event_handler: self
                .event_handler
                .ok_or_else(|| "Cannot build without an event handler".to_string())?,
            head_tracker: self.head_tracker.unwrap_or_default(),
<<<<<<< HEAD
            block_processing_cache: TimeoutRwLock::new(SnapshotCache::new(
=======
            snapshot_cache: TimeoutRwLock::new(SnapshotCache::new(
>>>>>>> 36cdba34
                DEFAULT_SNAPSHOT_CACHE_SIZE,
                canonical_head,
            )),
            shuffling_cache: TimeoutRwLock::new(ShufflingCache::new()),
            validator_pubkey_cache: TimeoutRwLock::new(validator_pubkey_cache),
            log: log.clone(),
        };

        let head = beacon_chain
            .head()
            .map_err(|e| format!("Failed to get head: {:?}", e))?;

        info!(
            log,
            "Beacon chain initialized";
            "head_state" => format!("{}", head.beacon_state_root),
            "head_block" => format!("{}", head.beacon_block_root),
            "head_slot" => format!("{}", head.beacon_block.slot()),
        );

        Ok(beacon_chain)
    }
}

impl<TStore, TStoreMigrator, TSlotClock, TEth1Backend, TEthSpec, TEventHandler>
    BeaconChainBuilder<
        Witness<TStore, TStoreMigrator, TSlotClock, TEth1Backend, TEthSpec, TEventHandler>,
    >
where
    TStore: Store<TEthSpec> + 'static,
    TStoreMigrator: store::Migrate<TStore, TEthSpec> + 'static,
    TSlotClock: SlotClock + 'static,
    TEth1Backend: Eth1ChainBackend<TEthSpec, TStore> + 'static,
    TEthSpec: EthSpec + 'static,
    TEventHandler: EventHandler<TEthSpec> + 'static,
{
    /// Initializes a fork choice with the `ThreadSafeReducedTree` backend.
    ///
    /// If this builder is being "resumed" from disk, then rebuild the last fork choice stored to
    /// the database. Otherwise, create a new, empty fork choice.
    pub fn reduced_tree_fork_choice(mut self) -> Result<Self, String> {
        let store = self
            .store
            .clone()
            .ok_or_else(|| "reduced_tree_fork_choice requires a store.".to_string())?;

        let persisted_fork_choice = store
            .get::<SszForkChoice>(&Hash256::from_slice(&FORK_CHOICE_DB_KEY))
            .map_err(|e| format!("DB error when reading persisted fork choice: {:?}", e))?;

        let fork_choice = if let Some(persisted) = persisted_fork_choice {
            ForkChoice::from_ssz_container(persisted)
                .map_err(|e| format!("Unable to read persisted fork choice from disk: {:?}", e))?
        } else {
            let finalized_snapshot = &self
                .finalized_snapshot
                .as_ref()
                .ok_or_else(|| "fork_choice_backend requires a finalized_snapshot")?;
            let genesis_block_root = self
                .genesis_block_root
                .ok_or_else(|| "fork_choice_backend requires a genesis_block_root")?;

            let backend = ProtoArrayForkChoice::new(
                finalized_snapshot.beacon_block.message.slot,
                finalized_snapshot.beacon_block.message.state_root,
                // Note: here we set the `justified_epoch` to be the same as the epoch of the
                // finalized checkpoint. Whilst this finalized checkpoint may actually point to
                // a _later_ justified checkpoint, that checkpoint won't yet exist in the fork
                // choice.
                finalized_snapshot.beacon_state.current_epoch(),
                finalized_snapshot.beacon_state.current_epoch(),
                finalized_snapshot.beacon_block_root,
            )?;

            ForkChoice::new(
                backend,
                genesis_block_root,
                &finalized_snapshot.beacon_state,
            )
        };

        self.fork_choice = Some(fork_choice);

        Ok(self)
    }
}

impl<TStore, TStoreMigrator, TSlotClock, TEthSpec, TEventHandler>
    BeaconChainBuilder<
        Witness<
            TStore,
            TStoreMigrator,
            TSlotClock,
            CachingEth1Backend<TEthSpec, TStore>,
            TEthSpec,
            TEventHandler,
        >,
    >
where
    TStore: Store<TEthSpec> + 'static,
    TStoreMigrator: store::Migrate<TStore, TEthSpec> + 'static,
    TSlotClock: SlotClock + 'static,
    TEthSpec: EthSpec + 'static,
    TEventHandler: EventHandler<TEthSpec> + 'static,
{
    /// Do not use any eth1 backend. The client will not be able to produce beacon blocks.
    pub fn no_eth1_backend(self) -> Self {
        self.eth1_backend(None)
    }

    /// Sets the `BeaconChain` eth1 back-end to produce predictably junk data when producing blocks.
    pub fn dummy_eth1_backend(mut self) -> Result<Self, String> {
        let log = self
            .log
            .as_ref()
            .ok_or_else(|| "dummy_eth1_backend requires a log".to_string())?;
        let store = self
            .store
            .clone()
            .ok_or_else(|| "dummy_eth1_backend requires a store.".to_string())?;

        let backend = CachingEth1Backend::new(Eth1Config::default(), log.clone(), store);

        let mut eth1_chain = Eth1Chain::new(backend);
        eth1_chain.use_dummy_backend = true;

        self.eth1_chain = Some(eth1_chain);

        Ok(self)
    }
}

impl<TStore, TStoreMigrator, TEth1Backend, TEthSpec, TEventHandler>
    BeaconChainBuilder<
        Witness<TStore, TStoreMigrator, TestingSlotClock, TEth1Backend, TEthSpec, TEventHandler>,
    >
where
    TStore: Store<TEthSpec> + 'static,
    TStoreMigrator: store::Migrate<TStore, TEthSpec> + 'static,
    TEth1Backend: Eth1ChainBackend<TEthSpec, TStore> + 'static,
    TEthSpec: EthSpec + 'static,
    TEventHandler: EventHandler<TEthSpec> + 'static,
{
    /// Sets the `BeaconChain` slot clock to `TestingSlotClock`.
    ///
    /// Requires the state to be initialized.
    pub fn testing_slot_clock(self, slot_duration: Duration) -> Result<Self, String> {
        let genesis_time = self
            .finalized_snapshot
            .as_ref()
            .ok_or_else(|| "testing_slot_clock requires an initialized state")?
            .beacon_state
            .genesis_time;

        let slot_clock = TestingSlotClock::new(
            Slot::new(0),
            Duration::from_secs(genesis_time),
            slot_duration,
        );

        Ok(self.slot_clock(slot_clock))
    }
}

impl<TStore, TStoreMigrator, TSlotClock, TEth1Backend, TEthSpec>
    BeaconChainBuilder<
        Witness<
            TStore,
            TStoreMigrator,
            TSlotClock,
            TEth1Backend,
            TEthSpec,
            NullEventHandler<TEthSpec>,
        >,
    >
where
    TStore: Store<TEthSpec> + 'static,
    TStoreMigrator: store::Migrate<TStore, TEthSpec> + 'static,
    TSlotClock: SlotClock + 'static,
    TEth1Backend: Eth1ChainBackend<TEthSpec, TStore> + 'static,
    TEthSpec: EthSpec + 'static,
{
    /// Sets the `BeaconChain` event handler to `NullEventHandler`.
    pub fn null_event_handler(self) -> Self {
        let handler = NullEventHandler::default();
        self.event_handler(handler)
    }
}

fn genesis_block<T: EthSpec>(
    genesis_state: &mut BeaconState<T>,
    spec: &ChainSpec,
) -> Result<SignedBeaconBlock<T>, String> {
    let mut genesis_block = SignedBeaconBlock {
        message: BeaconBlock::empty(&spec),
        // Empty signature, which should NEVER be read. This isn't to-spec, but makes the genesis
        // block consistent with every other block.
        signature: Signature::empty_signature(),
    };
    genesis_block.message.state_root = genesis_state
        .update_tree_hash_cache()
        .map_err(|e| format!("Error hashing genesis state: {:?}", e))?;
    Ok(genesis_block)
}

#[cfg(not(debug_assertions))]
#[cfg(test)]
mod test {
    use super::*;
    use eth2_hashing::hash;
    use genesis::{generate_deterministic_keypairs, interop_genesis_state};
    use sloggers::{null::NullLoggerBuilder, Build};
    use ssz::Encode;
    use std::time::Duration;
    use store::{migrate::NullMigrator, MemoryStore};
    use tempfile::tempdir;
    use types::{EthSpec, MinimalEthSpec, Slot};

    type TestEthSpec = MinimalEthSpec;

    fn get_logger() -> Logger {
        let builder = NullLoggerBuilder;
        builder.build().expect("should build logger")
    }

    #[test]
    fn recent_genesis() {
        let validator_count = 1;
        let genesis_time = 13_371_337;

        let log = get_logger();
        let store = Arc::new(MemoryStore::open());
        let spec = MinimalEthSpec::default_spec();
        let data_dir = tempdir().expect("should create temporary data_dir");

        let genesis_state = interop_genesis_state(
            &generate_deterministic_keypairs(validator_count),
            genesis_time,
            &spec,
        )
        .expect("should create interop genesis state");

        let chain = BeaconChainBuilder::new(MinimalEthSpec)
            .logger(log.clone())
            .store(store)
            .store_migrator(NullMigrator)
            .data_dir(data_dir.path().to_path_buf())
            .genesis_state(genesis_state)
            .expect("should build state using recent genesis")
            .dummy_eth1_backend()
            .expect("should build the dummy eth1 backend")
            .null_event_handler()
            .testing_slot_clock(Duration::from_secs(1))
            .expect("should configure testing slot clock")
            .reduced_tree_fork_choice()
            .expect("should add fork choice to builder")
            .build()
            .expect("should build");

        let head = chain.head().expect("should get head");

        let state = head.beacon_state;
        let block = head.beacon_block;

        assert_eq!(state.slot, Slot::new(0), "should start from genesis");
        assert_eq!(
            state.genesis_time, 13_371_337,
            "should have the correct genesis time"
        );
        assert_eq!(
            block.state_root(),
            state.canonical_root(),
            "block should have correct state root"
        );
        assert_eq!(
            chain
                .store
                .get_block(&Hash256::zero())
                .expect("should read db")
                .expect("should find genesis block"),
            block,
            "should store genesis block under zero hash alias"
        );
        assert_eq!(
            state.validators.len(),
            validator_count,
            "should have correct validator count"
        );
        assert_eq!(
            chain.genesis_block_root,
            block.canonical_root(),
            "should have correct genesis block root"
        );
    }

    #[test]
    fn interop_state() {
        let validator_count = 16;
        let genesis_time = 42;
        let spec = &TestEthSpec::default_spec();

        let keypairs = generate_deterministic_keypairs(validator_count);

        let state = interop_genesis_state::<TestEthSpec>(&keypairs, genesis_time, spec)
            .expect("should build state");

        assert_eq!(
            state.eth1_data.block_hash,
            Hash256::from_slice(&[0x42; 32]),
            "eth1 block hash should be co-ordinated junk"
        );

        assert_eq!(
            state.genesis_time, genesis_time,
            "genesis time should be as specified"
        );

        for b in &state.balances {
            assert_eq!(
                *b, spec.max_effective_balance,
                "validator balances should be max effective balance"
            );
        }

        for v in &state.validators {
            let creds = v.withdrawal_credentials.as_bytes();
            assert_eq!(
                creds[0], spec.bls_withdrawal_prefix_byte,
                "first byte of withdrawal creds should be bls prefix"
            );
            assert_eq!(
                &creds[1..],
                &hash(&v.pubkey.as_ssz_bytes())[1..],
                "rest of withdrawal creds should be pubkey hash"
            )
        }

        assert_eq!(
            state.balances.len(),
            validator_count,
            "validator balances len should be correct"
        );

        assert_eq!(
            state.validators.len(),
            validator_count,
            "validator count should be correct"
        );
    }
}<|MERGE_RESOLUTION|>--- conflicted
+++ resolved
@@ -419,11 +419,7 @@
                 .event_handler
                 .ok_or_else(|| "Cannot build without an event handler".to_string())?,
             head_tracker: self.head_tracker.unwrap_or_default(),
-<<<<<<< HEAD
-            block_processing_cache: TimeoutRwLock::new(SnapshotCache::new(
-=======
             snapshot_cache: TimeoutRwLock::new(SnapshotCache::new(
->>>>>>> 36cdba34
                 DEFAULT_SNAPSHOT_CACHE_SIZE,
                 canonical_head,
             )),

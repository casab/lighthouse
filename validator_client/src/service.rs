--- conflicted
+++ resolved
@@ -183,7 +183,7 @@
         // and can check when a validator needs to perform a task.
         let duties_manager = Arc::new(DutiesManager {
             duties_map,
-            pubkeys: keypairs.iter().map(|keypair| keypair.pk.clone()).collect(),
+            signers: keypairs,
             beacon_node: validator_client,
         });
 
@@ -205,11 +205,7 @@
     // TODO: Improve handling of generic BeaconNode types, to stub grpcClient
     pub fn start(config: ValidatorConfig, log: slog::Logger) -> error_chain::Result<()> {
         // connect to the node and retrieve its properties and initialize the gRPC clients
-<<<<<<< HEAD
         let mut service = Service::<ValidatorServiceClient>::initialize_service(config, log)?;
-=======
-        let service = Service::initialize_service(&config, log.clone())?;
->>>>>>> be592c86
 
         // we have connected to a node and established its parameters. Spin up the core service
 
@@ -234,40 +230,7 @@
             Interval::new(Instant::now() + duration_to_next_slot, slot_duration)
         };
 
-<<<<<<< HEAD
         /* kick off the core service */
-=======
-        /* kick off core service */
-
-        // generate keypairs
-
-        // TODO: keypairs are randomly generated; they should be loaded from a file or generated.
-        // https://github.com/sigp/lighthouse/issues/160
-        /* In future, load generated keys from disk.
-        let keypairs = match config.fetch_keys(&log.clone()) {
-            Some(kps) => kps,
-            None => panic!("No key pairs found, cannot start validator client without. Try running ./account_manager generate first.")
-        };
-        */
-        let keypairs = Arc::new(generate_deterministic_keypairs(8));
-
-        /* build requisite objects to pass to core thread */
-
-        // Builds a mapping of Epoch -> Map(Keypair, EpochDuty)
-        // where EpochDuty contains slot numbers and attestation data that each validator needs to
-        // produce work on.
-        let duties_map = RwLock::new(EpochDutiesMap::new(config.spec.slots_per_epoch));
-
-        // builds a manager which maintains the list of current duties for all known validators
-        // and can check when a validator needs to perform a task.
-        let manager = Arc::new(DutiesManager {
-            duties_map,
-            signers: keypairs,
-            beacon_node: service.validator_client.clone(),
-        });
-
-        // run the core thread
->>>>>>> be592c86
         runtime.block_on(
             interval
                 .for_each(move |_| {
@@ -307,35 +270,7 @@
             Ok(slot) => slot.expect("Genesis is in the future"),
         };
 
-<<<<<<< HEAD
         let current_epoch = current_slot.epoch(self.spec.slots_per_epoch);
-=======
-                    /* execute any specified duties */
-
-                    if let Some(work) = manager.get_current_work(current_slot) {
-                        for (keypair, work_type) in work {
-                            if work_type.produce_block {
-                                // TODO: Produce a beacon block in a new thread
-                            }
-                            if work_type.attestation_duty.is_some() {
-                                // available AttestationDuty info
-                                let attestation_duty =
-                                    work_type.attestation_duty.expect("Cannot be None");
-                                let attester_grpc_client = Arc::new(AttestationGrpcClient::new(
-                                    service.attester_client.clone(),
-                                ));
-                                let signer = Arc::new(AttesterLocalSigner::new(keypair.clone()));
-                                let attester = Attester::new(attester_grpc_client, signer);
-                                let mut attester_service = AttesterService {
-                                    attester,
-                                    poll_interval_millis: POLL_INTERVAL_MILLIS,
-                                    log: log.clone(),
-                                };
-                                attester_service.run();
-                            }
-                        }
-                    }
->>>>>>> be592c86
 
         // this is a fatal error. If the slot clock repeats, there is something wrong with
         // the timer, terminate immediately.
@@ -348,7 +283,6 @@
         Ok(())
     }
 
-<<<<<<< HEAD
     /// For all known validator keypairs, update any known duties from the beacon node.
     fn check_for_duties(&mut self) {
         let cloned_manager = self.duties_manager.clone();
@@ -383,96 +317,23 @@
                 }
                 if work_type.attestation_duty.is_some() {
                     // available AttestationDuty info
-                    let attestation_duty = work_type.attestation_duty.expect("Cannot be None");
-                    //TODO: Produce an attestation in a new thread
+                    /*
+                    let attestation_duty =
+                        work_type.attestation_duty.expect("Cannot be None");
+                    let attester_grpc_client = Arc::new(AttestationGrpcClient::new(
+                        service.attester_client.clone(),
+                    ));
+                    let signer = Arc::new(AttesterLocalSigner::new(keypair.clone()));
+                    let attester = Attester::new(attester_grpc_client, signer);
+                    let mut attester_service = AttesterService {
+                        attester,
+                        poll_interval_millis: POLL_INTERVAL_MILLIS,
+                        log: log.clone(),
+                    };
+                    attester_service.run();
+                    */
                 }
             }
         }
-=======
-    /*
-
-
-        for keypair in keypairs {
-            info!(log, "Starting validator services"; "validator" => keypair.pk.concatenated_hex_id());
-
-            // Spawn a new thread to maintain the validator's `EpochDuties`.
-            let duties_manager_thread = {
-                let spec = spec.clone();
-                let duties_map = duties_map.clone();
-                let slot_clock = self.slot_clock.clone();
-                let log = self.log.clone();
-                let beacon_node = self.validator_client.clone();
-                let pubkey = keypair.pk.clone();
-                thread::spawn(move || {
-                    let manager = DutiesManager {
-                        duties_map,
-                        pubkey,
-                        spec,
-                        slot_clock,
-                        beacon_node,
-                    };
-                    let mut duties_manager_service = DutiesManagerService {
-                        manager,
-                        poll_interval_millis,
-                        log,
-                    };
-
-                    duties_manager_service.run();
-                })
-            };
-
-            // Spawn a new thread to perform block production for the validator.
-            let producer_thread = {
-                let spec = spec.clone();
-                let signer = Arc::new(BlockProposerLocalSigner::new(keypair.clone()));
-                let duties_map = duties_map.clone();
-                let slot_clock = slot_clock.clone();
-                let log = log.clone();
-                let client = Arc::new(BeaconBlockGrpcClient::new(beacon_block_grpc_client.clone()));
-                thread::spawn(move || {
-                    let block_producer =
-                        BlockProducer::new(spec, duties_map, slot_clock, client, signer);
-                    let mut block_producer_service = BlockProducerService {
-                        block_producer,
-                        poll_interval_millis,
-                        log,
-                    };
-
-                    block_producer_service.run();
-                })
-            };
-
-            // Spawn a new thread for attestation for the validator.
-            let attester_thread = {
-                let signer = Arc::new(AttesterLocalSigner::new(keypair.clone()));
-                let slot_clock = service.slot_clock.clone();
-                let log = log.clone();
-                let attester_grpc_client = Arc::new(AttestationGrpcClient::new(attester_client.clone()));
-                thread::spawn(move || {
-                    let attester = Attester::new(epoch_map_for_attester, slot_clock, attester_grpc_client, signer);
-                    let mut attester_service = AttesterService {
-                        attester,
-                        poll_interval_millis,
-                        log,
-                    };
-
-                    attester_service.run();
-                })
-            };
-
-            //threads.push((duties_manager_thread, producer_thread, attester_thread));
-            threads.push((attester_thread));
-        }
-
-        Ok(())
-
-    }
-    // Naively wait for all the threads to complete.
-    for tuple in threads {
-        let (manager, producer, attester) = tuple;
-        let _ = producer.join();
-        let _ = manager.join();
-        let _ = attester.join();
->>>>>>> be592c86
     }
 }